/**
 * Copyright 2015, Lev Interactive, LLC.
 * All rights reserved.
 *
 * This source code is licensed under the BSD-style license found in the
 * LICENSE file in the root directory of this source tree. An additional grant
 * of patent rights can be found in the PATENTS file in the same directory.
 *
 * @module FormBase
 */
import React from 'react';
import ReactDOM from 'react-dom';
import { registerForm, serializeForm, destroyForm, validateForm } from './state';

/**
 * Base form class. Responsible for wrapping the fields in a <form> tag and
 * and providing a convenient serialization method. Any fields with a name that
 * ends with brackets (e.g. files[]) will automatically be turned into an array.
 *
 * This class should not be instantiated directly.
 *
 * @example
 * onSubmit() {
 *   handler(this.refs.form.serialize());
 * }
 *
 * @class Form
 * @extends React.Component
 */
export default class FormBase extends React.Component {

  /**
   * Form constructor. Here we set a unqiue random string to be the identifier
   * for the initiated form. A weak random string should be good enough for us.
   *
   * @constructs Form
   */
  constructor(props) {
    super(props);
    this.__NAME__ = Math.random().toString(36).substring(7);
  }

  /**
   * Register the form within the state before it mounts.
   */
  componentWillMount() {
    registerForm(this.__NAME__);
  }

  /**
   * Remove form from memory on unmount.
   */
  componentWillUnmount() {
    destroyForm(this.__NAME__);
  }

  /**
   * Grab the context which will be used to pass inputs information.
   *
   * @return {object}
   */
  getChildContext() {
    return {
      formName: this.__NAME__
    };
  }

  /**
   * Causes all fields in the form to validate.
   *
   * @return {object} Returns a promise.
   */
  validate() {
    return validateForm(this.__NAME__);
  }

  /**
   * Returns a object containing all serialized values from the fields in the
   * form.
   *
   * @return {array} collection
   */
  serialize() {
<<<<<<< HEAD
    const node = ReactDOM.findDOMNode(this);
    const CACHE_KEY = '___CACHE___';
    const NUMBER_LIKE = /^\d*(?:\.{1}\d+)?$/;
    let valCache = {};
    let data;
    let queryStr = '';
    let json;
    let val;
    let len = node.elements.length;
    let ignoreValue = false;
=======
    return serializeForm(this.__NAME__);
  }
>>>>>>> 9b501c0f

  /**
   * Render is only to be overwritten.
   *
   * @throws {Error}
   */
  render() {
    throw new Error('Must implement.');
  }

<<<<<<< HEAD
    // Iterate through each element in the DOM and determine how to store the
    // value in the element cache object. For example, a file type is a special
    // type of input that shouldn't be serialized.
    for (let i = 0; i < len; i++) {
      if (typeof node.elements[i].getAttribute('data-serial') === 'string') {
        ignoreValue = false;
        json = JSON.parse(node.elements[i].getAttribute('data-serial'));
        val = CACHE_KEY + i;
        if (node.elements[i].type === 'file' && node.elements[i].value) {
          valCache[val] = node.elements[i].files;
        } else if (node.elements[i].type === 'radio') {
          if (node.elements[i].checked) {
            valCache[val] = json.value;
          } else {
            ignoreValue = true;
          }
        } else {
          valCache[val] = json.value;
        }
        if (!ignoreValue) {
          queryStr = queryStr + '&' + json.name + '=' + encodeURIComponent(val);
        }
      }
    }
    data = Qs.parse(queryStr, {
      depth: Infinity,
      parameterLimit: Infinity,
      arrayLimit: Infinity
    });
    mutateValues(data);
    return data;
=======
  /**
   * onSubmit is only to be overwritten.
   *
   * @param {object} SyntheticEvent
   * @return {void}
   */
  onSubmit(event) {
    throw new Error('Must implement.');
>>>>>>> 9b501c0f
  }
}

/**
 * Default properties.
 */
FormBase.defaultProps = {
  method: 'post',
  submitText: 'Submit',
  isLoading: false
};

/**
 * Require some properties for sanity.
 */
FormBase.propTypes = {
  method: React.PropTypes.string.isRequired,
  submitText: React.PropTypes.string.isRequired,
  isLoading: React.PropTypes.bool.isRequired
};

/**
 * Define context types.
 */
FormBase.childContextTypes = {
  formName: React.PropTypes.string.isRequired
};<|MERGE_RESOLUTION|>--- conflicted
+++ resolved
@@ -70,8 +70,8 @@
    *
    * @return {object} Returns a promise.
    */
-  validate() {
-    return validateForm(this.__NAME__);
+  validate(func = () => {}) {
+    return validateForm(this.__NAME__, func);
   }
 
   /**
@@ -81,21 +81,8 @@
    * @return {array} collection
    */
   serialize() {
-<<<<<<< HEAD
-    const node = ReactDOM.findDOMNode(this);
-    const CACHE_KEY = '___CACHE___';
-    const NUMBER_LIKE = /^\d*(?:\.{1}\d+)?$/;
-    let valCache = {};
-    let data;
-    let queryStr = '';
-    let json;
-    let val;
-    let len = node.elements.length;
-    let ignoreValue = false;
-=======
     return serializeForm(this.__NAME__);
   }
->>>>>>> 9b501c0f
 
   /**
    * Render is only to be overwritten.
@@ -106,39 +93,6 @@
     throw new Error('Must implement.');
   }
 
-<<<<<<< HEAD
-    // Iterate through each element in the DOM and determine how to store the
-    // value in the element cache object. For example, a file type is a special
-    // type of input that shouldn't be serialized.
-    for (let i = 0; i < len; i++) {
-      if (typeof node.elements[i].getAttribute('data-serial') === 'string') {
-        ignoreValue = false;
-        json = JSON.parse(node.elements[i].getAttribute('data-serial'));
-        val = CACHE_KEY + i;
-        if (node.elements[i].type === 'file' && node.elements[i].value) {
-          valCache[val] = node.elements[i].files;
-        } else if (node.elements[i].type === 'radio') {
-          if (node.elements[i].checked) {
-            valCache[val] = json.value;
-          } else {
-            ignoreValue = true;
-          }
-        } else {
-          valCache[val] = json.value;
-        }
-        if (!ignoreValue) {
-          queryStr = queryStr + '&' + json.name + '=' + encodeURIComponent(val);
-        }
-      }
-    }
-    data = Qs.parse(queryStr, {
-      depth: Infinity,
-      parameterLimit: Infinity,
-      arrayLimit: Infinity
-    });
-    mutateValues(data);
-    return data;
-=======
   /**
    * onSubmit is only to be overwritten.
    *
@@ -147,7 +101,6 @@
    */
   onSubmit(event) {
     throw new Error('Must implement.');
->>>>>>> 9b501c0f
   }
 }
 
